"""Utility functions."""

import argparse
import datetime
import logging
import os
from pathlib import Path

import numpy as np
import pycolmap
from hloc import extract_features, match_features

from megadepth.utils.enums import Features, Matcher, Retrieval


def camera_pixel_grid(
    camera: pycolmap.Camera, downsample: int, reverse_x: bool = False, reverse_y: bool = False
) -> np.ndarray:
    """Generate array of 2d grid points within the bounds of the given camera.

    Args:
        camera (pycolmap.Camera)
        : Camera to use to generate grid points
        downsample (int): number of samples
        reverse_x (bool, optional): whether to reverse x-axis. Defaults to False.
        reverse_y (bool, optional): whether to reverse y-axis. Defaults to False.

    Returns:
        np.ndarray: 2d list of points of shape (n, 2)
    """
    if reverse_x:
        xl = np.linspace(camera.width - 1, 0, camera.width)[::downsample]
    else:
        xl = np.linspace(0, camera.width - 1, camera.width)[::downsample]

    if reverse_y:
        yl = np.linspace(camera.height - 1, 0, camera.height)[::downsample]
    else:
        yl = np.linspace(0, camera.height - 1, camera.height)[::downsample]

    xv, yv = np.meshgrid(xl, yl)
    return np.vstack((np.ravel(xv), np.ravel(yv))).T


def filter_mask(data: np.ndarray, w: int, h: int) -> np.ndarray:
    """Generate a mask that filters points between [0, w] and [0, h].

    Args:
        data (np.ndarray): array of shape (n, 2)
        w (int): upper bound for x
        h (int): upper bound for y

    Returns:
        np.ndarray: a mask of 0 and 1.
    """
    x = data[:, 0]
    y = data[:, 1]
    mask = (x >= 0) & (x <= w) & (y >= 0) & (y <= h)
    return mask


def setup() -> argparse.Namespace:
    """Setup the logging and command line arguments.

    Returns:
        The parsed command line arguments.
    """
    args = setup_args()
    setup_logger(args)

    logging.debug("Command line arguments:")
    for arg, val in vars(args).items():
        logging.debug(f"\t{arg}: {val}")

    return args


def setup_args() -> argparse.Namespace:
    """Setup the command line arguments.

    Returns:
        The parsed command line arguments.
    """
    parser = argparse.ArgumentParser()

    # DATA RELATED ARGUMENTS
    parser.add_argument(
        "--data_path",
        type=Path,
        default="data",
        help="Path to the data directory.",
    )
    parser.add_argument(
        "--scene",
        type=Path,
        required=True,
        help="The scene to be processed.",
    )
    parser.add_argument(
        "--image_dir",
        type=Path,
        default="images",
        help="Path to the images.",
    )
    parser.add_argument(
        "--features_dir",
        type=Path,
        default="features",
        help="Path to the metadata.",
    )
    parser.add_argument(
        "--matches_dir",
        type=Path,
        default="matches",
        help="Path to the sparse model.",
    )
    parser.add_argument(
        "--sparse_dir",
        type=Path,
        default="sparse",
        help="Path to the sparse model.",
    )
    parser.add_argument(
        "--dense_dir",
        type=Path,
        default="dense",
        help="Path to the dense model.",
    )
    parser.add_argument(
        "--metrics_dir",
        type=Path,
        default="metrics",
        help="Path to the metrics.",
    )
    parser.add_argument(
        "--results_dir",
        type=Path,
        default="results",
        help="Path to the results.",
    )

    # MODEL RELATED ARGUMENTS
    parser.add_argument(
        "--model_name",
        type=str,
        help="The name of the model. if not specified, it will be set to <feature>-<matcher>",
    )

    parser.add_argument(
        "--retrieval",
        type=str,
        choices=[r.value for r in Retrieval],
        default=Retrieval.NETVLAD.value,
        help="The retrieval method used in the model.",
    )

    # make sure that the number is positive
    parser.add_argument(
        "--n_retrieval_matches",
        type=int,
        default=50,
        help="The number of retrieval matches.",
    )

    parser.add_argument(
        "--features",
        type=str,
        choices=[f.value for f in Features],
        default=Features.SIFT.value,
        help="The features used in the model.",
    )

    parser.add_argument(
        "--matcher",
        type=str,
        choices=[m.value for m in Matcher],
        default=Matcher.NN_RATIO.value,
        help="The matcher used in the model.",
    )

    # PIPELINE RELATED ARGUMENTS
    parser.add_argument(
        "--evaluate",
        action="store_true",
        help="Evaluate the pipeline.",
    )

    parser.add_argument(
        "--colmap",
        action="store_true",
        help="Use COLMAP for the pipeline.",
    )

    # LOGGING RELATED ARGUMENTS
    parser.add_argument(
        "--log_dir",
        type=str,
        default="",
        help="Path to the log file.",
    )
    parser.add_argument(
        "--log_level",
        type=str,
        choices=["DEBUG", "INFO"],
        default="INFO",
        help="The logging level.",
    )
    parser.add_argument(
        "--verbose",
        type=bool,
        default=False,
        help="Specify verbosity.",
    )

    return parser.parse_args()


def setup_logger(args: argparse.Namespace) -> None:
    """Setup the logger.

    Args:
        args (argparse.Namespace): The parsed command line arguments.
    """
    if args.log_dir:
        if not os.path.exists(args.log_dir):
            os.makedirs(args.log_dir)
        date = datetime.datetime.now().strftime("%Y-%m-%d_%H-%M-%S")
        log_file = os.path.join(args.log_dir, f"{date}_log.txt")
    else:  # log to stdout
        log_file = None

    logging.basicConfig(
        format="[%(asctime)s %(name)s %(levelname)s] %(message)s",
        datefmt="%Y/%m/%d %H:%M:%S",
        level=args.log_level,
        filename=log_file,
    )


def get_configs(args: argparse.Namespace) -> dict:
    """Return a dictionary of configuration parameters.

    Args:
        args (argparse.Namespace): The parsed command line arguments.

    Returns:
        dict: A dictionary of configuration parameters.
    """
    return {
        "retrieval": extract_features.confs[args.retrieval],
        "feature": extract_features.confs[args.features],
        "matcher": match_features.confs[args.matcher],
    }


class DataPaths:
    """Class for handling the data paths."""

    def __init__(self, args: argparse.Namespace) -> None:
        """Initialize the data paths.

        Args:
            args (argparse.Namespace): The parsed command line arguments.
        """
        self.model_name = self.get_model_name(args)

        retrieval_name = f"{args.retrieval}"
        retrieval_name += (
            f"-{args.n_retrieval_matches}.txt" if args.n_retrieval_matches > 0 else ".txt"
        )

        # paths
        self.data = Path(os.path.join(args.data_path, args.scene))
        self.images = Path(os.path.join(self.data, args.image_dir))

        # retrieval
        self.features_retrieval = Path(
            os.path.join(self.data, args.features_dir, f"{args.retrieval}.h5")
        )
        self.matches_retrieval = Path(
            os.path.join(self.data, args.matches_dir, "retrieval", retrieval_name)
        )

        # features
        self.features = Path(os.path.join(self.data, args.features_dir, f"{args.features}.h5"))

        # matches
        self.matches = Path(os.path.join(self.data, args.matches_dir, f"{self.model_name}.h5"))

        # models
        self.sparse = Path(os.path.join(self.data, args.sparse_dir, self.model_name))
<<<<<<< HEAD
        self.db = Path(os.path.join(self.sparse, "database.db"))
        self.dense = Path(os.path.join(self.data, args.stereo_dir, self.model_name))

        # output
=======
        self.dense = Path(os.path.join(self.data, args.dense_dir, self.model_name))
>>>>>>> b434efaa
        self.metrics = Path(os.path.join(self.data, args.metrics_dir, self.model_name))
        self.results = Path(os.path.join(self.data, args.results_dir, self.model_name))

        logging.debug("Data paths:")
        for path, val in vars(self).items():
            logging.debug(f"\t{path}: {val}")

    def get_model_name(self, args: argparse.Namespace) -> str:
        """Return the model name.

        Args:
            args (argparse.Namespace): The parsed command line arguments.

        Returns:
            str: The model name.
        """
        if args.model_name:
            return args.model_name
        elif args.colmap:
            return "colmap"
        else:
            return f"{args.features}-{args.matcher}"<|MERGE_RESOLUTION|>--- conflicted
+++ resolved
@@ -154,7 +154,6 @@
         help="The retrieval method used in the model.",
     )
 
-    # make sure that the number is positive
     parser.add_argument(
         "--n_retrieval_matches",
         type=int,
@@ -289,14 +288,10 @@
 
         # models
         self.sparse = Path(os.path.join(self.data, args.sparse_dir, self.model_name))
-<<<<<<< HEAD
         self.db = Path(os.path.join(self.sparse, "database.db"))
-        self.dense = Path(os.path.join(self.data, args.stereo_dir, self.model_name))
+        self.dense = Path(os.path.join(self.data, args.dense_dir, self.model_name))
 
         # output
-=======
-        self.dense = Path(os.path.join(self.data, args.dense_dir, self.model_name))
->>>>>>> b434efaa
         self.metrics = Path(os.path.join(self.data, args.metrics_dir, self.model_name))
         self.results = Path(os.path.join(self.data, args.results_dir, self.model_name))
 
