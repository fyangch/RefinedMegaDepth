"""Functions to compute the overlap metrics between a list of images."""


import numpy as np
import pycolmap


def sparse_overlap(reconstruction: pycolmap.Reconstruction) -> np.ndarray:
    """Computes the sparse overlap metric between a list of images.

    Computation is based on:
        https://github.com/mihaidusmanu/d2-net/blob/master/megadepth_utils/preprocess_scene.py#L202

    Args:
        reconstruction (pycolmap.Reconstruction): Reconstruction object.

    Returns:
        np.ndarray: Array of shape (N, N) with the overlap metric between each pair of images.
    """
    images = reconstruction.images
    N = len(images)

    # pre-compute hash sets with 3D point IDs for faster lookups later
    img_to_ids = {}
    for i in range(N):
        img = images[i + 1]  # image indices start at 1
        img_to_ids[i] = set([p.point3D_id for p in img.get_valid_points2D()])

    # compute overlap scores for each image pair
    scores = np.ones((N, N))
<<<<<<< HEAD
    for i, k1 in enumerate(images.keys()):
        for j, k2 in enumerate(images.keys()):
            if i >= j:
                continue

            # image indices start at 1
            img_1 = images[k1]
            img_2 = images[k2]

            # compute number of common sparse points
            ids_1 = set(img_1.get_valid_point2D_ids())
            ids_2 = set(img_2.get_valid_point2D_ids())
            num_common_ids = len(ids_1.intersection(ids_2))
=======
    for i in range(N):
        for j in range(i + 1, N):
            # compute number of common 3D point IDs
            ids_1 = img_to_ids[i]
            ids_2 = img_to_ids[j]
            n_common_ids = len(ids_1.intersection(ids_2))
>>>>>>> b434efaa

            # set overlap scores
            scores[i, j] = n_common_ids / len(ids_1)
            scores[j, i] = n_common_ids / len(ids_2)

    return scores


def dense_overlap(
    reconstruction: pycolmap.Reconstruction, stride: int = 10, reproj_thresh: int = 2000
) -> np.ndarray:
    """Computes the dense overlap metric between a list of images.

    Args:
        reconstruction (pycolmap.Reconstruction): Reconstruction object.
        stride (int, optional): Which stride to use when accessing the image and depth map pixels.
        reproj_thresh (int, optional): Dense features with a reprojection error below this
            threshold are considered as valid.

    Returns:
        np.ndarray: Array of shape (N, N) with the overlap metric between each pair of images.
    """
    # use image, camera, and 3D point functions from pycolmap
    # images = reconstruction.images
    # cameras = reconstruction.cameras
    # points3D = reconstruction.points3D

    raise NotImplementedError()<|MERGE_RESOLUTION|>--- conflicted
+++ resolved
@@ -22,34 +22,18 @@
 
     # pre-compute hash sets with 3D point IDs for faster lookups later
     img_to_ids = {}
-    for i in range(N):
-        img = images[i + 1]  # image indices start at 1
-        img_to_ids[i] = set([p.point3D_id for p in img.get_valid_points2D()])
+    for i, k in enumerate(images.keys()):
+        img = images[k]  # image indices start at 1
+        img_to_ids[i] = {p.point3D_id for p in img.get_valid_points2D()}
 
     # compute overlap scores for each image pair
     scores = np.ones((N, N))
-<<<<<<< HEAD
-    for i, k1 in enumerate(images.keys()):
-        for j, k2 in enumerate(images.keys()):
-            if i >= j:
-                continue
-
-            # image indices start at 1
-            img_1 = images[k1]
-            img_2 = images[k2]
-
-            # compute number of common sparse points
-            ids_1 = set(img_1.get_valid_point2D_ids())
-            ids_2 = set(img_2.get_valid_point2D_ids())
-            num_common_ids = len(ids_1.intersection(ids_2))
-=======
     for i in range(N):
         for j in range(i + 1, N):
             # compute number of common 3D point IDs
             ids_1 = img_to_ids[i]
             ids_2 = img_to_ids[j]
             n_common_ids = len(ids_1.intersection(ids_2))
->>>>>>> b434efaa
 
             # set overlap scores
             scores[i, j] = n_common_ids / len(ids_1)
