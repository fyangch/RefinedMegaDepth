"""Implementation of the MegaDepth pipeline using colmap, hloc and pixsfm."""
import argparse
import datetime
import logging
import os
import shutil
import time

import pycolmap
from hloc import (
    extract_features,
    match_features,
    pairs_from_covisibility,
    pairs_from_exhaustive,
    pairs_from_poses,
    pairs_from_retrieval,
    reconstruction,
)

from megadepth.utils.constants import Retrieval
from megadepth.utils.utils import DataPaths, get_configs


def log_step(title: str) -> None:
    """Log a title.

    Args:
        title: The title to log.
    """
    logging.info(f"{'=' * 80}")
    logging.info(title)
    logging.info(f"{'=' * 80}")


class Pipeline:
    """The MegaDepth pipeline."""

    def __init__(self, args: argparse.Namespace) -> None:
        """Initialize the pipeline.

        Args:
            args: Arguments from the command line.
        """
        self.args = args
        self.configs = get_configs(args)
        self.paths = DataPaths(args)
        self.n_images = len(os.listdir(self.paths.images))
        self.sparse_model = None

    def _extract_pairs_from_retrieval(self):
        """Extract pairs from retrieval."""
        logging.debug(f"Retrieval config: {self.configs['retrieval']}")

        # extract global features
        extract_features.main(
            conf=self.configs["retrieval"],
            image_dir=self.paths.images,
            feature_path=self.paths.features_retrieval,
        )

        logging.debug(f"Using {self.args.retrieval}")
        logging.debug(f"Storing pairs to {self.paths.matches_retrieval}")

        pairs_from_retrieval.main(
            descriptors=self.paths.features_retrieval,
            num_matched=self.args.n_retrieval_matches,
            output=self.paths.matches_retrieval,
        )

    def get_pairs(self) -> None:
        """Get pairs of images to be matched."""
        log_step("Getting pairs...")
        logging.debug(f"Storing retrieval features at {self.paths.features_retrieval}")
        start = time.time()

        if self.args.colmap:
            logging.debug("No retrieval, using colmap")
            return

        # match global features to get pairs
        os.makedirs(self.paths.matches_retrieval.parent, exist_ok=True)

        if self.args.retrieval == Retrieval.EXHAUSTIVE.value:
            logging.debug("Using exhaustive retrieval")
            logging.debug(f"Storing pairs to {self.paths.matches_retrieval}")

            pairs_from_exhaustive.main(
                features=self.paths.features_retrieval, output=self.paths.matches_retrieval
            )

        elif self.args.retrieval == Retrieval.POSES.value:
            logging.debug(f"Using {self.args.retrieval}")

            pairs_from_poses.main(
                model=self.paths.baseline_model,
                output=self.paths.matches_retrieval,
                num_matched=self.args.n_retrieval_matches,
            )

        elif self.args.retrieval == Retrieval.COVISIBILITY.value:
            logging.debug(f"Using {self.args.retrieval}")

            pairs_from_covisibility.main(
                model=self.paths.baseline_model,
                output=self.paths.matches_retrieval,
                num_matched=self.args.n_retrieval_matches,
            )

        elif self.args.retrieval in [Retrieval.NETVLAD.value, Retrieval.COSPLACE.value]:
            self._extract_pairs_from_retrieval()

        else:
            raise NotImplementedError(f"Retrieval method {self.args.retrieval} not implemented")

        end = time.time()
        logging.info(f"Time to get pairs: {datetime.timedelta(seconds=end - start)}")

    def extract_features(self) -> None:
        """Extract features from the images."""
        log_step("Extracting features...")
        start = time.time()

        if self.args.colmap:
            logging.debug("Extracting features with colmap")

            os.makedirs(self.paths.db.parent, exist_ok=True)
            if os.path.exists(self.paths.db):
                logging.warning("Database already exists, deleting it...")
                # delete file
                fname = str(self.paths.db)
                os.remove(fname)

            pycolmap.extract_features(
                database_path=self.paths.db, image_path=self.paths.images, verbose=self.args.verbose
            )

            end = time.time()
            logging.info(f"Time to extract features: {datetime.timedelta(seconds=end - start)}")
            return

        logging.debug("Extracting features with hloc")
        logging.debug(f"Feature config: {self.configs['feature']}")
        logging.debug(f"Storing features to {self.paths.features}")

        extract_features.main(
            conf=self.configs["feature"],
            image_dir=self.paths.images,
            feature_path=self.paths.features,
        )

        end = time.time()
        logging.info(f"Time to extract features: {datetime.timedelta(seconds=end - start)}")

    def match_features(self) -> None:
        """Match features between images."""
        log_step("Matching features...")
        start = time.time()

        if self.args.colmap:
<<<<<<< HEAD
            logging.debug("Exhaustive matching features with colmap")
            pycolmap.match_exhaustive(self.paths.db, verbose=self.args.verbose)
=======
            if self.n_images <= N_EXHAUSTIVE:
                logging.debug("Exhaustive matching features with colmap")
                pycolmap.match_exhaustive(self.paths.db, verbose=self.args.verbose)
            else:
                logging.debug("Sequential matching features with colmap")
                pycolmap.match_sequential(self.paths.db, verbose=self.args.verbose)

            end = time.time()
            logging.info(f"Time to match features: {datetime.timedelta(seconds=end - start)}")
>>>>>>> a81cb890
            return

        logging.debug("Matching features with hloc")
        logging.debug(f"Matcher config: {self.configs['matcher']}")
        logging.debug(f"Loading pairs form {self.paths.matches_retrieval}")
        logging.debug(f"Loading features from {self.paths.features}")
        logging.debug(f"Storing matches to {self.paths.matches}")

        match_features.main(
            conf=self.configs["matcher"],
            pairs=self.paths.matches_retrieval,
            features=self.paths.features,
            matches=self.paths.matches,
        )

        end = time.time()
        logging.info(f"Time to match features: {datetime.timedelta(seconds=end - start)}")

    def sfm(self) -> None:
        """Run Structure from Motion."""
        log_step("Running Structure from Motion...")
        start = time.time()

        os.makedirs(self.paths.sparse, exist_ok=True)

        if not self.args.overwrite:
            try:
                self.sparse_model = pycolmap.Reconstruction(self.paths.sparse)
                logging.info(f"Loaded reconstruction from {self.paths.sparse}. Skipping SFM...")
                return
            except Exception:
                logging.warning("No reconstruction found. Running SFM...")

        if self.args.colmap:
            logging.debug("Running SFM with colmap")
            pycolmap.incremental_mapping(self.paths.db, self.paths.images, self.paths.sparse)
<<<<<<< HEAD
            self.sparse_model = pycolmap.Reconstruction(self.paths.sparse)
=======

>>>>>>> a81cb890
            # copy latest model to sfm dir
            model_id = sorted(
                [
                    dir
                    for dir in os.listdir(self.paths.sparse)
                    if os.path.isdir(self.paths.sparse / dir)
                ]
            )[-1]
            for filename in ["images.bin", "cameras.bin", "points3D.bin"]:
                shutil.copy(
                    str(self.paths.sparse / model_id / filename), str(self.paths.sparse / filename)
                )

            end = time.time()
            logging.info(f"Time to run SFM: {datetime.timedelta(seconds=end - start)}")
            return

        logging.debug("Running SFM with hloc")
        mapper_options = pycolmap.IncrementalMapperOptions().todict()
        self.sparse_model = reconstruction.main(
            sfm_dir=self.paths.sparse,
            image_dir=self.paths.images,
            pairs=self.paths.matches_retrieval,
            features=self.paths.features,
            matches=self.paths.matches,
            verbose=self.args.verbose,
            mapper_options=mapper_options,
        )

        # delete empty "models" folder
        shutil.rmtree(str(self.paths.sparse / "models"))

        end = time.time()
        logging.info(f"Time to run SFM: {datetime.timedelta(seconds=end - start)}")

    def refinement(self) -> None:
        """Refine the reconstruction using PixSFM."""
        log_step("Refining the reconstruction...")
        start = time.time()

        os.makedirs(self.paths.sparse, exist_ok=True)

        # TODO: implement refinement

        end = time.time()
        logging.info(
            f"Time to refine the reconstruction: {datetime.timedelta(seconds=end - start)}"
        )

    def mvs(self) -> None:
        """Run Multi-View Stereo."""
        log_step("Running Multi-View Stereo...")
        start = time.time()

        os.makedirs(self.paths.dense, exist_ok=True)

        # TODO: implement MVS
        # pycolmap.undistort_images(mvs_path, output_path, image_dir)
        # pycolmap.patch_match_stereo(mvs_path)  # requires compilation with CUDA
        # pycolmap.stereo_fusion(mvs_path / "dense.ply", mvs_path)

        end = time.time()
        logging.info(f"Time to run MVS: {datetime.timedelta(seconds=end - start)}")

    def cleanup(self) -> None:
        """Clean up the pipeline."""
        # TODO: implement cleanup
        log_step("Cleaning up...")
        start = time.time()

        os.makedirs(self.paths.results, exist_ok=True)

        end = time.time()
        logging.info(f"Time to clean up: {datetime.timedelta(seconds=end - start)}")

    def run(self) -> None:
        """Run the pipeline."""
        self.get_pairs()
        self.extract_features()
        self.match_features()
        self.sfm()
        self.refinement()
        self.mvs()
        self.cleanup()


class ColmapPipeline(Pipeline):
    """Pipeline for COLMAP."""

    def __init__(self, args: argparse.Namespace) -> None:
        """Initialize the pipeline."""
        super().__init__(args)

    def get_pairs(self) -> None:
        """Get pairs of images to match."""
        log_step("Getting pairs...")
        logging.info("No retrieval, using colmap")

    def extract_features(self) -> None:
        """Extract features from images."""
        log_step("Extracting features...")
        start = time.time()
        logging.debug("Extracting features with colmap")

        os.makedirs(self.paths.db.parent, exist_ok=True)
        if os.path.exists(self.paths.db):
            logging.warning("Database already exists, deleting it...")
            # delete file
            fname = str(self.paths.db)
            os.remove(fname)

        pycolmap.extract_features(
            database_path=self.paths.db, image_path=self.paths.images, verbose=self.args.verbose
        )

        end = time.time()
        logging.info(f"Time to extract features: {datetime.timedelta(seconds=end - start)}")

    def match_features(self) -> None:
        """Match features between images."""
        log_step("Matching features...")
        start = time.time()

        logging.debug("Matching features with colmap")
        pycolmap.match_features(self.paths.db, verbose=self.args.verbose)

        end = time.time()
        logging.info(f"Time to match features: {datetime.timedelta(seconds=end - start)}")

    def sfm(self) -> None:
        """Run Structure from Motion."""
        log_step("Running Structure from Motion...")
        start = time.time()

        os.makedirs(self.paths.sparse, exist_ok=True)

        if not self.args.overwrite:
            try:
                self.sparse_model = pycolmap.Reconstruction(self.paths.sparse)
                logging.info(f"Loaded reconstruction from {self.paths.sparse}. Skipping SFM...")
                return
            except Exception:
                logging.warning("No reconstruction found. Running SFM...")

        logging.debug("Running SFM with colmap")
        pycolmap.incremental_mapping(self.paths.db, self.paths.images, self.paths.sparse)
        self.sparse_model = pycolmap.Reconstruction(self.paths.sparse)
        # copy latest model to sfm dir
        model_id = sorted(os.listdir(self.paths.sparse))[-1]
        for filename in ["images.bin", "cameras.bin", "points3D.bin"]:
            shutil.copy(
                str(self.paths.sparse / model_id / filename), str(self.paths.sparse / filename)
            )

        end = time.time()
        logging.info(f"Time to run SFM: {datetime.timedelta(seconds=end - start)}")<|MERGE_RESOLUTION|>--- conflicted
+++ resolved
@@ -157,20 +157,11 @@
         start = time.time()
 
         if self.args.colmap:
-<<<<<<< HEAD
             logging.debug("Exhaustive matching features with colmap")
             pycolmap.match_exhaustive(self.paths.db, verbose=self.args.verbose)
-=======
-            if self.n_images <= N_EXHAUSTIVE:
-                logging.debug("Exhaustive matching features with colmap")
-                pycolmap.match_exhaustive(self.paths.db, verbose=self.args.verbose)
-            else:
-                logging.debug("Sequential matching features with colmap")
-                pycolmap.match_sequential(self.paths.db, verbose=self.args.verbose)
 
             end = time.time()
             logging.info(f"Time to match features: {datetime.timedelta(seconds=end - start)}")
->>>>>>> a81cb890
             return
 
         logging.debug("Matching features with hloc")
@@ -207,11 +198,7 @@
         if self.args.colmap:
             logging.debug("Running SFM with colmap")
             pycolmap.incremental_mapping(self.paths.db, self.paths.images, self.paths.sparse)
-<<<<<<< HEAD
             self.sparse_model = pycolmap.Reconstruction(self.paths.sparse)
-=======
-
->>>>>>> a81cb890
             # copy latest model to sfm dir
             model_id = sorted(
                 [
