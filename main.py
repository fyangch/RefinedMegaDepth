--- conflicted
+++ resolved
@@ -36,13 +36,8 @@
     pipeline.match_features()
     pipeline.sfm()
     pipeline.refinement()
-<<<<<<< HEAD
-    pipeline.mvs()  # not implemented yet
+    pipeline.mvs()
     pipeline.cleanup()
-=======
-    pipeline.mvs()
-    pipeline.cleanup()  # not implemented yet
->>>>>>> 10b32484
 
     # alterative
     # pipeline.run() # -> run all steps
